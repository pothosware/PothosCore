--- conflicted
+++ resolved
@@ -1116,7 +1116,185 @@
     set(${FILE_LIST_VAR} ${RECV_FILE_LIST} PARENT_SCOPE)
 endfunction()
 
-<<<<<<< HEAD
+# ------------------------------------------------------------------------------
+# Given a list of archs, return all possible permutations of them (internal)
+#
+# Arguments:
+#
+# - ALL_ARCHS_VAL: the name of the variable to store the permutation to
+#
+# - ARCH...: a list of supported architectures
+function(pothos_get_arch_perm ALL_ARCHS_VAR)
+    list(APPEND ARCHS ${ARGV})
+    list(REMOVE_AT ARCHS 0)
+
+    foreach(ARCH ${ARCHS})
+        set(ARCH_SUPPORTED_${ARCH} "1")
+    endforeach()
+
+    set(ALL_ARCHS "NONE_NULL")
+    if(DEFINED ARCH_SUPPORTED_X86_SSE2)
+        # all x86_64 processors
+        list(APPEND ALL_ARCHS "X86_SSE2")
+    endif()
+    if(DEFINED ARCH_SUPPORTED_X86_SSE3)
+        # Since Prescott, Merom (Core architecture)
+        # Since later K8 steppings, fully supported since K10
+        list(APPEND ALL_ARCHS "X86_SSE3")
+    endif()
+    if(DEFINED ARCH_SUPPORTED_X86_SSSE3)
+        # Since Merom (Core architecture)
+        # Since Bobcat and Bulldozer
+        list(APPEND ALL_ARCHS "X86_SSSE3")
+    endif()
+    if(DEFINED ARCH_SUPPORTED_X86_SSE4_1)
+        # Since Penryl (45 nm Merom shrink)
+        # Since Bulldozer
+        list(APPEND ALL_ARCHS "X86_SSE4_1")
+    endif()
+    if(DEFINED ARCH_SUPPORTED_X86_POPCNT_INSN)
+        # Since Nehalem and K10.
+
+        # NOTE: These two architectures are the only that support popcnt and
+        # don't support AVX. There's no full overlap of the instruction set
+        # support in these architectures, thus these two separate configs were
+        # omitted from the default instruction set matrix.
+    endif()
+    if(DEFINED ARCH_SUPPORTED_X86_AVX)
+        # Since Sandy Bridge, Bulldozer, Jaguar
+        list(APPEND ALL_ARCHS "X86_AVX,X86_POPCNT_INSN")
+
+        if(DEFINED ARCH_SUPPORTED_X86_FMA3)
+            # Since Haswell, Piledriver (later Bulldozer variant)
+            # All CPUs in this range support popcnt
+        endif()
+        if(DEFINED ARCH_SUPPORTED_X86_FMA4)
+            # Since Bulldozer until Zen. Jaguar does not support FMA4 nor FMA3
+            # All CPUs in this range support popcnt
+            list(APPEND ALL_ARCHS "X86_AVX,X86_FMA4,X86_POPCNT_INSN")
+        endif()
+    endif()
+    if(DEFINED ARCH_SUPPORTED_X86_AVX2)
+        # Since Haswell and Zen
+        # All Intel and AMD CPUs that support AVX2 also support FMA3 and POPCNT,
+        # thus separate X86_AVX2 config is not needed.
+        if(DEFINED ARCH_SUPPORTED_X86_FMA3)
+            list(APPEND ALL_ARCHS "X86_AVX2,X86_FMA3,X86_POPCNT_INSN")
+        endif()
+    endif()
+    if(DEFINED ARCH_SUPPORTED_X86_FMA3)
+        # Since Haswell, Piledriver (later Bulldozer variant)
+        # All Intel and AMD CPUs that support FMA3 also support AVX, thus
+        # separate X86_FMA3 config is not needed
+    endif()
+    if(DEFINED ARCH_SUPPORTED_X86_FMA4)
+        # Since Bulldozer until Zen
+        # All AMD CPUs that support FMA4 also support AVX, thus
+        # separate X86_FMA4 config is not needed
+    endif()
+    if(DEFINED ARCH_SUPPORTED_X86_AVX512F)
+        # Since Knights Landing, Skylake-X
+        # All Intel CPUs that support AVX512F also support FMA3 and POPCNT,
+        # thus separate X86_512F config is not needed.
+        list(APPEND ALL_ARCHS "X86_AVX512F,X86_FMA3,X86_POPCNT_INSN")
+
+        if(DEFINED ARCH_SUPPORTED_X86_AVX512BW)
+            if(DEFINED ARCH_SUPPORTED_X86_AVX512DQ)
+                if(DEFINED ARCH_SUPPORTED_X86_AVX512VL)
+                    # All Intel processors that support AVX512BW also support
+                    # AVX512DQ and AVX512VL
+                    list(APPEND ALL_ARCHS "X86_AVX512F,X86_FMA3,X86_POPCNT_INSN,X86_AVX512BW,X86_AVX512DQ,X86_AVX512VL")
+                endif()
+            endif()
+        endif()
+    endif()
+    if(DEFINED ARCH_SUPPORTED_X86_XOP)
+        list(APPEND ALL_ARCHS "X86_XOP")
+        if(DEFINED ARCH_SUPPORTED_X86_AVX)
+            list(APPEND ALL_ARCHS "X86_AVX,X86_XOP")
+        endif()
+    endif()
+    if(DEFINED ARCH_SUPPORTED_ARM_NEON)
+        list(APPEND ALL_ARCHS "ARM_NEON")
+        list(APPEND ALL_ARCHS "ARM_NEON_FLT_SP")
+    endif()
+    if(DEFINED ARCH_SUPPORTED_ARM64_NEON)
+        list(APPEND ALL_ARCHS "ARM64_NEON")
+    endif()
+    if(DEFINED ARCH_SUPPORTED_MIPS_MSA)
+        list(APPEND ALL_ARCHS "MIPS_MSA")
+    endif()
+    if(DEFINED ARCH_SUPPORTED_POWER_ALTIVEC)
+        list(APPEND ALL_ARCHS "POWER_ALTIVEC")
+    endif()
+    if(DEFINED ARCH_SUPPORTED_POWER_VSX_206)
+        list(APPEND ALL_ARCHS "POWER_VSX_206")
+    endif()
+    if(DEFINED ARCH_SUPPORTED_POWER_VSX_207)
+        list(APPEND ALL_ARCHS "POWER_VSX_207")
+    endif()
+    set(${ALL_ARCHS_VAR} "${ALL_ARCHS}" PARENT_SCOPE)
+endfunction()
+
+# ------------------------------------------------------------------------------
+#
+# pothos_get_compilable_archs(ARCH_LIST_VAR)
+#
+# Returns a list of architectures that are supported by the current build
+# system. The generated list may be used as an argument to pothos_multiarch.
+#
+# Arguments:
+#
+# * ARCH_LIST_VAR: the name of the variable to put the architecture list to
+#
+function(pothos_get_compilable_archs ARCH_LIST_VAR)
+
+    foreach(ARCH ${POTHOS_ARCHS_PRI})
+        set(CMAKE_REQUIRED_FLAGS "${POTHOS_${ARCH}_CXX_FLAGS}")
+        check_cxx_source_compiles("${POTHOS_${ARCH}_TEST_CODE}" CAN_COMPILE_${ARCH})
+        if(CAN_COMPILE_${ARCH})
+            list(APPEND ARCHS ${ARCH})
+        endif()
+    endforeach()
+
+    pothos_get_arch_perm(ALL_ARCHS "${ARCHS}")
+    set(${ARCH_LIST_VAR} "${ALL_ARCHS}" PARENT_SCOPE)
+
+endfunction()
+
+# ------------------------------------------------------------------------------
+#
+# pothos_get_runnable_archs(ARCH_LIST_VAR)
+#
+# Returns a list of architectures that are supported by the current build
+# system and the processor. The generated list may be used as an argument to
+# pothos_multiarch.
+#
+# Arguments:
+#
+# * ARCH_LIST_VAR: the name of the variable to put the architecture list to
+#
+function(pothos_get_runnable_archs ARCH_LIST_VAR)
+
+    foreach(ARCH ${POTHOS_ARCHS_PRI})
+        set(CMAKE_REQUIRED_FLAGS "${POTHOS_${ARCH}_CXX_FLAGS}")
+        check_cxx_source_runs("${POTHOS_${ARCH}_TEST_CODE}" CAN_RUN_${ARCH})
+        if(CAN_RUN_${ARCH})
+            list(APPEND ARCHS ${ARCH})
+        endif()
+    endforeach()
+
+    pothos_get_arch_perm(ALL_ARCHS "${ARCHS}")
+    set(${ARCH_LIST_VAR} "${ALL_ARCHS}" PARENT_SCOPE)
+
+endfunction()
+
+# ------------------------------------------------------------------------------
+# Entry point (TODO: more explanation)
+#
+#
+#
+#
 function(PothosGenerateSIMDSourcesOnly FileListVariable)
     set(SIMDSourceFiles ${ARGV})
     list(REMOVE_AT SIMDSourceFiles 0) # Remove non-source parameters
@@ -1154,217 +1332,4 @@
     add_custom_target(${JSONInputFilename}_SIMD DEPENDS ${outputHeaderPath})
 endfunction()
 
-=======
->>>>>>> 11321c1c
-# ------------------------------------------------------------------------------
-# Given a list of archs, return all possible permutations of them (internal)
-#
-# Arguments:
-#
-# - ALL_ARCHS_VAL: the name of the variable to store the permutation to
-#
-# - ARCH...: a list of supported architectures
-function(pothos_get_arch_perm ALL_ARCHS_VAR)
-    list(APPEND ARCHS ${ARGV})
-    list(REMOVE_AT ARCHS 0)
-
-    foreach(ARCH ${ARCHS})
-        set(ARCH_SUPPORTED_${ARCH} "1")
-    endforeach()
-
-    set(ALL_ARCHS "NONE_NULL")
-    if(DEFINED ARCH_SUPPORTED_X86_SSE2)
-        # all x86_64 processors
-        list(APPEND ALL_ARCHS "X86_SSE2")
-    endif()
-    if(DEFINED ARCH_SUPPORTED_X86_SSE3)
-        # Since Prescott, Merom (Core architecture)
-        # Since later K8 steppings, fully supported since K10
-        list(APPEND ALL_ARCHS "X86_SSE3")
-    endif()
-    if(DEFINED ARCH_SUPPORTED_X86_SSSE3)
-        # Since Merom (Core architecture)
-        # Since Bobcat and Bulldozer
-        list(APPEND ALL_ARCHS "X86_SSSE3")
-    endif()
-    if(DEFINED ARCH_SUPPORTED_X86_SSE4_1)
-        # Since Penryl (45 nm Merom shrink)
-        # Since Bulldozer
-        list(APPEND ALL_ARCHS "X86_SSE4_1")
-    endif()
-    if(DEFINED ARCH_SUPPORTED_X86_POPCNT_INSN)
-        # Since Nehalem and K10.
-
-        # NOTE: These two architectures are the only that support popcnt and
-        # don't support AVX. There's no full overlap of the instruction set
-        # support in these architectures, thus these two separate configs were
-        # omitted from the default instruction set matrix.
-    endif()
-    if(DEFINED ARCH_SUPPORTED_X86_AVX)
-        # Since Sandy Bridge, Bulldozer, Jaguar
-        list(APPEND ALL_ARCHS "X86_AVX,X86_POPCNT_INSN")
-
-        if(DEFINED ARCH_SUPPORTED_X86_FMA3)
-            # Since Haswell, Piledriver (later Bulldozer variant)
-            # All CPUs in this range support popcnt
-        endif()
-        if(DEFINED ARCH_SUPPORTED_X86_FMA4)
-            # Since Bulldozer until Zen. Jaguar does not support FMA4 nor FMA3
-            # All CPUs in this range support popcnt
-            list(APPEND ALL_ARCHS "X86_AVX,X86_FMA4,X86_POPCNT_INSN")
-        endif()
-    endif()
-    if(DEFINED ARCH_SUPPORTED_X86_AVX2)
-        # Since Haswell and Zen
-        # All Intel and AMD CPUs that support AVX2 also support FMA3 and POPCNT,
-        # thus separate X86_AVX2 config is not needed.
-        if(DEFINED ARCH_SUPPORTED_X86_FMA3)
-            list(APPEND ALL_ARCHS "X86_AVX2,X86_FMA3,X86_POPCNT_INSN")
-        endif()
-    endif()
-    if(DEFINED ARCH_SUPPORTED_X86_FMA3)
-        # Since Haswell, Piledriver (later Bulldozer variant)
-        # All Intel and AMD CPUs that support FMA3 also support AVX, thus
-        # separate X86_FMA3 config is not needed
-    endif()
-    if(DEFINED ARCH_SUPPORTED_X86_FMA4)
-        # Since Bulldozer until Zen
-        # All AMD CPUs that support FMA4 also support AVX, thus
-        # separate X86_FMA4 config is not needed
-    endif()
-    if(DEFINED ARCH_SUPPORTED_X86_AVX512F)
-        # Since Knights Landing, Skylake-X
-        # All Intel CPUs that support AVX512F also support FMA3 and POPCNT,
-        # thus separate X86_512F config is not needed.
-        list(APPEND ALL_ARCHS "X86_AVX512F,X86_FMA3,X86_POPCNT_INSN")
-
-        if(DEFINED ARCH_SUPPORTED_X86_AVX512BW)
-            if(DEFINED ARCH_SUPPORTED_X86_AVX512DQ)
-                if(DEFINED ARCH_SUPPORTED_X86_AVX512VL)
-                    # All Intel processors that support AVX512BW also support
-                    # AVX512DQ and AVX512VL
-                    list(APPEND ALL_ARCHS "X86_AVX512F,X86_FMA3,X86_POPCNT_INSN,X86_AVX512BW,X86_AVX512DQ,X86_AVX512VL")
-                endif()
-            endif()
-        endif()
-    endif()
-    if(DEFINED ARCH_SUPPORTED_X86_XOP)
-        list(APPEND ALL_ARCHS "X86_XOP")
-        if(DEFINED ARCH_SUPPORTED_X86_AVX)
-            list(APPEND ALL_ARCHS "X86_AVX,X86_XOP")
-        endif()
-    endif()
-    if(DEFINED ARCH_SUPPORTED_ARM_NEON)
-        list(APPEND ALL_ARCHS "ARM_NEON")
-        list(APPEND ALL_ARCHS "ARM_NEON_FLT_SP")
-    endif()
-    if(DEFINED ARCH_SUPPORTED_ARM64_NEON)
-        list(APPEND ALL_ARCHS "ARM64_NEON")
-    endif()
-    if(DEFINED ARCH_SUPPORTED_MIPS_MSA)
-        list(APPEND ALL_ARCHS "MIPS_MSA")
-    endif()
-    if(DEFINED ARCH_SUPPORTED_POWER_ALTIVEC)
-        list(APPEND ALL_ARCHS "POWER_ALTIVEC")
-    endif()
-    if(DEFINED ARCH_SUPPORTED_POWER_VSX_206)
-        list(APPEND ALL_ARCHS "POWER_VSX_206")
-    endif()
-    if(DEFINED ARCH_SUPPORTED_POWER_VSX_207)
-        list(APPEND ALL_ARCHS "POWER_VSX_207")
-    endif()
-    set(${ALL_ARCHS_VAR} "${ALL_ARCHS}" PARENT_SCOPE)
-endfunction()
-
-# ------------------------------------------------------------------------------
-#
-# pothos_get_compilable_archs(ARCH_LIST_VAR)
-#
-# Returns a list of architectures that are supported by the current build
-# system. The generated list may be used as an argument to pothos_multiarch.
-#
-# Arguments:
-#
-# * ARCH_LIST_VAR: the name of the variable to put the architecture list to
-#
-function(pothos_get_compilable_archs ARCH_LIST_VAR)
-
-    foreach(ARCH ${POTHOS_ARCHS_PRI})
-        set(CMAKE_REQUIRED_FLAGS "${POTHOS_${ARCH}_CXX_FLAGS}")
-        check_cxx_source_compiles("${POTHOS_${ARCH}_TEST_CODE}" CAN_COMPILE_${ARCH})
-        if(CAN_COMPILE_${ARCH})
-            list(APPEND ARCHS ${ARCH})
-        endif()
-    endforeach()
-
-    pothos_get_arch_perm(ALL_ARCHS "${ARCHS}")
-    set(${ARCH_LIST_VAR} "${ALL_ARCHS}" PARENT_SCOPE)
-
-endfunction()
-
-# ------------------------------------------------------------------------------
-#
-# pothos_get_runnable_archs(ARCH_LIST_VAR)
-#
-# Returns a list of architectures that are supported by the current build
-# system and the processor. The generated list may be used as an argument to
-# pothos_multiarch.
-#
-# Arguments:
-#
-# * ARCH_LIST_VAR: the name of the variable to put the architecture list to
-#
-function(pothos_get_runnable_archs ARCH_LIST_VAR)
-
-    foreach(ARCH ${POTHOS_ARCHS_PRI})
-        set(CMAKE_REQUIRED_FLAGS "${POTHOS_${ARCH}_CXX_FLAGS}")
-        check_cxx_source_runs("${POTHOS_${ARCH}_TEST_CODE}" CAN_RUN_${ARCH})
-        if(CAN_RUN_${ARCH})
-            list(APPEND ARCHS ${ARCH})
-        endif()
-    endforeach()
-
-    pothos_get_arch_perm(ALL_ARCHS "${ARCHS}")
-    set(${ARCH_LIST_VAR} "${ALL_ARCHS}" PARENT_SCOPE)
-
-endfunction()
-
-# ------------------------------------------------------------------------------
-# Entry point (TODO: more explanation)
-#
-#
-#
-#
-function(PothosGenerateSIMDSources FileListVariable JSONInputFile)
-    set(SIMDSourceFiles ${ARGV})
-    list(REMOVE_AT SIMDSourceFiles 0 1) # Remove non-source parameters
-
-    pothos_get_compilable_archs(SIMDBuildArchs)
-
-    foreach(SrcFile ${SIMDSourceFiles})
-        set(SingleFileSIMDSources "")
-        pothos_multiarch(SingleFileSIMDSources ArchString ${SrcFile} ${SIMDBuildArchs})
-        list(APPEND TempFileList ${SingleFileSIMDSources})
-    endforeach()
-
-    # Convert to relative path so PothosUtil will accept the path
-    foreach(AbsPath ${TempFileList})
-        file(RELATIVE_PATH RelPath ${CMAKE_CURRENT_SOURCE_DIR} ${AbsPath})
-        list(APPEND FileList ${RelPath})
-    endforeach()
-
-    get_filename_component(JSONInputFilename ${JSONInputFile} NAME_WE)
-    get_filename_component(JSONInputFileAbsolute ${JSONInputFile} ABSOLUTE)
-    set(outputHeaderPath ${CMAKE_CURRENT_BINARY_DIR}/${JSONInputFilename}_SIMD.hpp)
-
-    add_custom_command(
-        OUTPUT ${outputHeaderPath}
-        COMMENT "Generating ${JSONInputFilename} SIMD dynamic dispatchers"
-        COMMAND ${POTHOS_UTIL_EXE} --simd-arches=${ArchString} --output=${outputHeaderPath} --generate-simd-dispatchers=${JSONInputFileAbsolute}
-        DEPENDS ${JSONInputFileAbsolute})
-    add_custom_target(${JSONInputFilename}_SIMDDispatcher DEPENDS ${outputHeaderPath})
-
-    set(${FileListVariable} ${FileList} PARENT_SCOPE)
-endfunction()
-
 # TODO: don't support PPC, XSIMD doesn't but libsimdpp does