// Copyright (c) 2014-2014 Josh Blum
// SPDX-License-Identifier: BSL-1.0

#pragma once
<<<<<<< HEAD
#include "Framework/InputPortImpl.hpp"
#include "Framework/OutputPortImpl.hpp"
=======
#include "Framework/PortSubscriber.hpp"
#include "Framework/WorkerActorMessages.hpp"
>>>>>>> 7cb0d2e3
#include <Pothos/Framework/BlockImpl.hpp>
#include <Pothos/Framework/Exception.hpp>
#include <Pothos/Object/Containers.hpp>
#include <Theron/Actor.h>
#include <Theron/Framework.h>
#include <Theron/Receiver.h>
#include <Poco/Format.h>
#include <Poco/Logger.h>
#include <atomic>
#include <mutex>
#include <thread>
#include <condition_variable>
#include <iostream>

int portNameToIndex(const std::string &name);

template <typename T>
struct WorkerActorLock
{
    WorkerActorLock(T *actor):
        _actor(actor)
    {
        _actor->acquireContext();
    }
    ~WorkerActorLock(void)
    {
        _actor->releaseContext();
    }
    T *_actor;
};

/***********************************************************************
 * Actor definition
 **********************************************************************/
class Pothos::WorkerActor
{
public:
    WorkerActor(Block *block):
        block(block),
        workBump(false),
        activeState(false)
    {
        _condVarsWaiting = 0;
        _acquisitionCount = 0;
        _changeFlagged = false;
        _processDone = false;
        _acquirePrio = 0;
        _processThread = std::thread(std::bind(&Pothos::WorkerActor::processLoop, this));
    }

    void shutdown(void)
    {
        {
            WorkerActorLock<WorkerActor> lock(this);
            _processDone = true;
        }
        _processThread.join();
        this->outputs.clear();
        this->inputs.clear();
        this->updatePorts();
    }

    //////////////////////////////////// new threading impl ////////////////////////////////////

    size_t _condVarsWaiting, _acquisitionCount, _acquirePrio;
    bool _changeFlagged, _processDone;

    //std::atomic<size_t> _condVarsWaiting;
    //std::atomic<size_t> _acquisitionCount;
    //std::atomic<bool> _changeFlagged;
    std::mutex _acquisitionMutex;
    std::condition_variable _acquisitionCondVar;
    //std::atomic<bool> _processDone;
    std::thread _processThread;

    /*!
     * Acquire the call context for this actor.
     * If another thread has called acquire,
     * this call will block waiting for release.
     */
    void acquireContext(void)
    {
        std::unique_lock<std::mutex> lock(_acquisitionMutex);
        _acquirePrio++;
        while (_acquisitionCount != 0)
        {
            _acquisitionCondVar.wait(lock);
            //_acquisitionCondVar.wait_for(lock, std::chrono::milliseconds(1));
        }
        _acquisitionCount++;
    }

    /*!
     * Release the call context for this actor.
     * Every call to acquire must be matched.
     */
    void releaseEventContext(void)
    {
        {
            std::unique_lock<std::mutex> lock(_acquisitionMutex);
            _acquisitionCount--;
        }
        this->notifyWaiters();
    }

    void releaseContext(void)
    {
        {
            std::unique_lock<std::mutex> lock(_acquisitionMutex);
            _acquisitionCount--;
            _acquirePrio--;
            _changeFlagged = true;
        }
        this->notifyWaiters();
    }

    /*!
     * Indicate an event or resource change.
     */
    void flagChange(void)
    {
        {
            std::unique_lock<std::mutex> lock(_acquisitionMutex);
            _changeFlagged = true;
        }
        this->notifyWaiters();
    }

    /*!
     * Wake up one thread waiting on the condition variable.
     */
    void notifyWaiters(void)
    {
        _acquisitionCondVar.notify_all();
    }

<<<<<<< HEAD
    /*!
     * Block in this call waiting for the change flag.
     */
    void acquireEventContext(void)
    {
        std::unique_lock<std::mutex> lock(_acquisitionMutex);
        while (not _changeFlagged or _acquisitionCount != 0 or _acquirePrio > 0)
        {
            _acquisitionCondVar.wait(lock);
            //_acquisitionCondVar.wait_for(lock, std::chrono::milliseconds(1));
        }
        _changeFlagged = false;
        _acquisitionCount++;
    }

    /*!
     * Perform the main processing action.
     */
    void processLoop(void)
=======
    ///////////////////// message handlers ///////////////////////
    void handleAsyncPortMessage(const PortMessage<InputPort *, TokenizedAsyncMessage> &message, const Theron::Address from);
    void handleLabelsPortMessage(const PortMessage<InputPort *, LabeledBuffersMessage> &message, const Theron::Address from);
    void handleBufferPortMessage(const PortMessage<InputPort *, BufferChunk> &message, const Theron::Address from);
    void handleBufferManagerMessage(const PortMessage<std::string, BufferManagerMessage> &message, const Theron::Address from);
    void handleBufferReturnMessage(const BufferReturnMessage &message, const Theron::Address from);
    void handleSubscriberPortMessage(const PortMessage<std::string, PortSubscriberMessage> &message, const Theron::Address from);
    void handleBumpWorkMessage(const BumpWorkMessage &message, const Theron::Address from);
    void handleActivateWorkMessage(const ActivateWorkMessage &message, const Theron::Address from);
    void handleDeactivateWorkMessage(const DeactivateWorkMessage &message, const Theron::Address from);
    void handleShutdownActorMessage(const ShutdownActorMessage &message, const Theron::Address from);
    void handleRequestPortInfoMessage(const RequestPortInfoMessage &message, const Theron::Address from);
    void handleRequestWorkerStatsMessage(const RequestWorkerStatsMessage &message, const Theron::Address from);
    void handleOpaqueCallMessage(const OpaqueCallMessage &message, const Theron::Address from);
    void handleInputBuffer(InputPort &input, const BufferChunk &buffer);

    ///////////////////// send port messages ///////////////////////
    template <typename PortSubscribersType, typename MessageType>
    inline void sendOutputPortMessage(const PortSubscribersType &subs, const MessageType &contents) const
>>>>>>> 7cb0d2e3
    {
        while (not _processDone)
        {
<<<<<<< HEAD
            this->acquireEventContext();

            this->workTask();

            this->releaseEventContext();
=======
            assert(s != nullptr);
            this->GetFramework().Send(makePortMessage(s, contents), this->GetAddress(), s->_actor->GetAddress());
>>>>>>> 7cb0d2e3
        }
    }

    ///////////////////// WorkerActor storage ///////////////////////
    Block *block;
    bool workBump;
    bool activeState;
    WorkStats workStats;
    std::map<std::string, std::unique_ptr<InputPort>> inputs;
    std::map<std::string, std::unique_ptr<OutputPort>> outputs;

    //swap method that moves the internal state from another actor
    void swap(WorkerActor *oldActor)
    {
        std::swap(this->block, oldActor->block);
        std::swap(this->workBump, oldActor->workBump);
        std::swap(this->activeState, oldActor->activeState);
        std::swap(this->workStats, oldActor->workStats);
        std::swap(this->inputs, oldActor->inputs);
        std::swap(this->outputs, oldActor->outputs);
        for (auto &port : this->inputs) port.second->_actor = this;
        for (auto &port : this->outputs) port.second->_actor = this;
    }

    ///////////////////// port setup methods ///////////////////////
    void allocateInput(const std::string &name, const DType &dtype, const std::string &domain);
    void allocateOutput(const std::string &name, const DType &dtype, const std::string &domain);
    void allocateSignal(const std::string &name);
    void allocateSlot(const std::string &name);
    template <typename PortsType, typename NamedPortsType, typename IndexedPortsType, typename PortNamesType>
    void allocatePort(PortsType &ports, NamedPortsType &namedPorts, IndexedPortsType &indexedPorts, PortNamesType &portNames, const std::string &name, const DType &dtype, const std::string &domain);

    void autoAllocateInput(const std::string &name);
    void autoAllocateOutput(const std::string &name);
    template <typename PortsType, typename NamedPortsType, typename IndexedPortsType, typename PortNamesType>
    void autoAllocatePort(PortsType &ports, NamedPortsType &namedPorts, IndexedPortsType &indexedPorts, PortNamesType &portNames, const std::string &name);

    /*!
     * updatePorts() called after making changes to ports.
     * Reallocate and fill the indexed and named port structures.
     * Delete unsubscribed automatic ports.
     */
    void updatePorts(void);

    ///////////////////// convenience getters ///////////////////////
    OutputPort &getOutput(const std::string &name, const char *fcn);
    InputPort &getInput(const std::string &name, const char *fcn);
    OutputPort &getOutput(const size_t index, const char *fcn);
    InputPort &getInput(const size_t index, const char *fcn);

    ///////////////////// topology helper methods ///////////////////////
<<<<<<< HEAD
    void setActiveStateOn(void);
    void setActiveStateOff(void);
=======
    void setActiveStateOn(void)
    {
        InfoReceiver<std::string> receiver;
        this->GetFramework().Send(ActivateWorkMessage(), receiver.GetAddress(), this->GetAddress());
        auto result = receiver.WaitInfo();
        if (not result.empty()) throw Pothos::Exception(result);
    }

    void setActiveStateOff(void)
    {
        InfoReceiver<std::string> receiver;
        this->GetFramework().Send(DeactivateWorkMessage(), receiver.GetAddress(), this->GetAddress());
        auto result = receiver.WaitInfo();
        if (not result.empty()) throw Pothos::Exception(result);
    }

>>>>>>> 7cb0d2e3
    void subscribePort(
        const std::string &action,
        const std::string &myPortName,
        Block *subscriberPortBlock,
<<<<<<< HEAD
        const std::string &subscriberPortName);
=======
        const std::string &subscriberPortName
    )
    {
        //create a new receiver to handle async reply
        InfoReceiver<std::string> receiver;

        //create the message
        PortSubscriberMessage message;
        message.action = action;
        if (action.find("INPUT") != std::string::npos) message.port.inputPort = subscriberPortBlock->input(subscriberPortName);
        if (action.find("OUTPUT") != std::string::npos) message.port.outputPort = subscriberPortBlock->output(subscriberPortName);
        message.port.block = subscriberPortBlock;

        //send it to the actor
        this->GetFramework().Send(makePortMessage(myPortName, message), receiver.GetAddress(), this->GetAddress());
        auto result = receiver.WaitInfo();
        if (not result.empty()) throw Pothos::Exception(result);
    }
>>>>>>> 7cb0d2e3

    std::string getInputBufferMode(const std::string &name, const std::string &domain)
    {
        try
        {
            if (block->getInputBufferManager(name, domain)) return "CUSTOM";
        }
        catch (const PortDomainError &)
        {
            return "ERROR";
        }
        return "ABDICATE";
    }

    std::string getOutputBufferMode(const std::string &name, const std::string &domain)
    {
        try
        {
            if (block->getOutputBufferManager(name, domain)) return "CUSTOM";
        }
        catch (const PortDomainError &)
        {
            return "ERROR";
        }
        return "ABDICATE";
    }

    BufferManager::Sptr getBufferManager(const std::string &name, const std::string &domain, const bool isInput)
    {
        auto m = isInput? block->getInputBufferManager(name, domain) : block->getOutputBufferManager(name, domain);
        if (not m) m = BufferManager::make("generic", BufferManagerArgs());
        else if (not m->isInitialized()) m->init(BufferManagerArgs()); //TODO pass this in from somewhere
        return m;
    }

    void setOutputBufferManager(const std::string &name, const BufferManager::Sptr &manager)
    {
<<<<<<< HEAD
        WorkerActorLock<WorkerActor> lock(this);
        outputs.at(name)->_impl->bufferManagerSetup(manager);
=======
        //create a new receiver to handle async reply
        InfoReceiver<std::string> receiver;

        //create the message
        BufferManagerMessage message;
        message.manager = manager;
        assert(manager);

        //send it to the actor
        this->GetFramework().Send(makePortMessage(name, message), receiver.GetAddress(), this->GetAddress());
        auto result = receiver.WaitInfo();
        if (not result.empty()) throw Pothos::Exception(result);
>>>>>>> 7cb0d2e3
    }

    ///////////////////// work helper methods ///////////////////////
    inline void workTask(void)
    {
        if (not activeState) return;

        //prework
        {
            TimeAccumulator preWorkTime(workStats.totalTimePreWork);
            if (not this->preWorkTasks()) return;
        }

        //work
        POTHOS_EXCEPTION_TRY
        {
            workStats.numWorkCalls++;
            TimeAccumulator preWorkTime(workStats.totalTimeWork);
            block->work();
        }
        POTHOS_EXCEPTION_CATCH(const Exception &ex)
        {
            poco_error_f2(Poco::Logger::get("Pothos.Block.work"), "%s: %s", block->getName(), ex.displayText());
        }

        //postwork
        {
            TimeAccumulator preWorkTime(workStats.totalTimePostWork);
            this->postWorkTasks();
        }

        workStats.timeLastWork = std::chrono::high_resolution_clock::now();
    }
    bool preWorkTasks(void);
    void postWorkTasks(void);
};

/***********************************************************************
 * Inline port getter methods with nice exceptions
 **********************************************************************/
inline Pothos::OutputPort &Pothos::WorkerActor::getOutput(const std::string &name, const char *fcn)
{
    auto it = outputs.find(name);
    if (it == outputs.end()) throw PortAccessError(
        Poco::format("%s(%s)", std::string(fcn), name), "output port name out of range");
    return *it->second;
}

inline Pothos::InputPort &Pothos::WorkerActor::getInput(const std::string &name, const char *fcn)
{
    auto it = inputs.find(name);
    if (it == inputs.end()) throw PortAccessError(
        Poco::format("%s(%s)", std::string(fcn), name), "input port name out of range");
    return *it->second;
}

inline Pothos::OutputPort &Pothos::WorkerActor::getOutput(const size_t index, const char *fcn)
{
    auto &indexedOutputs = block->_indexedOutputs;
    if (index >= indexedOutputs.size()) throw PortAccessError(
        Poco::format("%s(%d)", std::string(fcn), int(index)), "output port index out of range");
    return *indexedOutputs[index];
}

inline Pothos::InputPort &Pothos::WorkerActor::getInput(const size_t index, const char *fcn)
{
    auto &indexedInputs = block->_indexedInputs;
    if (index >= indexedInputs.size()) throw PortAccessError(
        Poco::format("%s(%d)", std::string(fcn), int(index)), "input port index out of range");
    return *indexedInputs[index];
}<|MERGE_RESOLUTION|>--- conflicted
+++ resolved
@@ -2,13 +2,6 @@
 // SPDX-License-Identifier: BSL-1.0
 
 #pragma once
-<<<<<<< HEAD
-#include "Framework/InputPortImpl.hpp"
-#include "Framework/OutputPortImpl.hpp"
-=======
-#include "Framework/PortSubscriber.hpp"
-#include "Framework/WorkerActorMessages.hpp"
->>>>>>> 7cb0d2e3
 #include <Pothos/Framework/BlockImpl.hpp>
 #include <Pothos/Framework/Exception.hpp>
 #include <Pothos/Object/Containers.hpp>
@@ -145,7 +138,6 @@
         _acquisitionCondVar.notify_all();
     }
 
-<<<<<<< HEAD
     /*!
      * Block in this call waiting for the change flag.
      */
@@ -165,40 +157,14 @@
      * Perform the main processing action.
      */
     void processLoop(void)
-=======
-    ///////////////////// message handlers ///////////////////////
-    void handleAsyncPortMessage(const PortMessage<InputPort *, TokenizedAsyncMessage> &message, const Theron::Address from);
-    void handleLabelsPortMessage(const PortMessage<InputPort *, LabeledBuffersMessage> &message, const Theron::Address from);
-    void handleBufferPortMessage(const PortMessage<InputPort *, BufferChunk> &message, const Theron::Address from);
-    void handleBufferManagerMessage(const PortMessage<std::string, BufferManagerMessage> &message, const Theron::Address from);
-    void handleBufferReturnMessage(const BufferReturnMessage &message, const Theron::Address from);
-    void handleSubscriberPortMessage(const PortMessage<std::string, PortSubscriberMessage> &message, const Theron::Address from);
-    void handleBumpWorkMessage(const BumpWorkMessage &message, const Theron::Address from);
-    void handleActivateWorkMessage(const ActivateWorkMessage &message, const Theron::Address from);
-    void handleDeactivateWorkMessage(const DeactivateWorkMessage &message, const Theron::Address from);
-    void handleShutdownActorMessage(const ShutdownActorMessage &message, const Theron::Address from);
-    void handleRequestPortInfoMessage(const RequestPortInfoMessage &message, const Theron::Address from);
-    void handleRequestWorkerStatsMessage(const RequestWorkerStatsMessage &message, const Theron::Address from);
-    void handleOpaqueCallMessage(const OpaqueCallMessage &message, const Theron::Address from);
-    void handleInputBuffer(InputPort &input, const BufferChunk &buffer);
-
-    ///////////////////// send port messages ///////////////////////
-    template <typename PortSubscribersType, typename MessageType>
-    inline void sendOutputPortMessage(const PortSubscribersType &subs, const MessageType &contents) const
->>>>>>> 7cb0d2e3
     {
         while (not _processDone)
         {
-<<<<<<< HEAD
             this->acquireEventContext();
 
             this->workTask();
 
             this->releaseEventContext();
-=======
-            assert(s != nullptr);
-            this->GetFramework().Send(makePortMessage(s, contents), this->GetAddress(), s->_actor->GetAddress());
->>>>>>> 7cb0d2e3
         }
     }
 
@@ -250,53 +216,13 @@
     InputPort &getInput(const size_t index, const char *fcn);
 
     ///////////////////// topology helper methods ///////////////////////
-<<<<<<< HEAD
     void setActiveStateOn(void);
     void setActiveStateOff(void);
-=======
-    void setActiveStateOn(void)
-    {
-        InfoReceiver<std::string> receiver;
-        this->GetFramework().Send(ActivateWorkMessage(), receiver.GetAddress(), this->GetAddress());
-        auto result = receiver.WaitInfo();
-        if (not result.empty()) throw Pothos::Exception(result);
-    }
-
-    void setActiveStateOff(void)
-    {
-        InfoReceiver<std::string> receiver;
-        this->GetFramework().Send(DeactivateWorkMessage(), receiver.GetAddress(), this->GetAddress());
-        auto result = receiver.WaitInfo();
-        if (not result.empty()) throw Pothos::Exception(result);
-    }
-
->>>>>>> 7cb0d2e3
     void subscribePort(
         const std::string &action,
         const std::string &myPortName,
         Block *subscriberPortBlock,
-<<<<<<< HEAD
         const std::string &subscriberPortName);
-=======
-        const std::string &subscriberPortName
-    )
-    {
-        //create a new receiver to handle async reply
-        InfoReceiver<std::string> receiver;
-
-        //create the message
-        PortSubscriberMessage message;
-        message.action = action;
-        if (action.find("INPUT") != std::string::npos) message.port.inputPort = subscriberPortBlock->input(subscriberPortName);
-        if (action.find("OUTPUT") != std::string::npos) message.port.outputPort = subscriberPortBlock->output(subscriberPortName);
-        message.port.block = subscriberPortBlock;
-
-        //send it to the actor
-        this->GetFramework().Send(makePortMessage(myPortName, message), receiver.GetAddress(), this->GetAddress());
-        auto result = receiver.WaitInfo();
-        if (not result.empty()) throw Pothos::Exception(result);
-    }
->>>>>>> 7cb0d2e3
 
     std::string getInputBufferMode(const std::string &name, const std::string &domain)
     {
@@ -334,23 +260,8 @@
 
     void setOutputBufferManager(const std::string &name, const BufferManager::Sptr &manager)
     {
-<<<<<<< HEAD
         WorkerActorLock<WorkerActor> lock(this);
-        outputs.at(name)->_impl->bufferManagerSetup(manager);
-=======
-        //create a new receiver to handle async reply
-        InfoReceiver<std::string> receiver;
-
-        //create the message
-        BufferManagerMessage message;
-        message.manager = manager;
-        assert(manager);
-
-        //send it to the actor
-        this->GetFramework().Send(makePortMessage(name, message), receiver.GetAddress(), this->GetAddress());
-        auto result = receiver.WaitInfo();
-        if (not result.empty()) throw Pothos::Exception(result);
->>>>>>> 7cb0d2e3
+        outputs.at(name)->bufferManagerSetup(manager);
     }
 
     ///////////////////// work helper methods ///////////////////////
