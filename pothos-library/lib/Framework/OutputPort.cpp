// Copyright (c) 2014-2014 Josh Blum
// SPDX-License-Identifier: BSL-1.0

#include <Pothos/Framework/OutputPort.hpp>
#include "Framework/WorkerActor.hpp"

<<<<<<< HEAD
void Pothos::OutputPortImpl::bufferManagerPush(Pothos::OutputPortImpl *self, const Pothos::ManagedBuffer &buff)
{
    auto mgr = buff.getBufferManager();
    if (mgr)
    {
        std::unique_lock<Util::SpinLock> lock(self->_bufferManagerLock);
        mgr->push(buff);
        self->actor->flagChange();
    }
}

void Pothos::OutputPortImpl::tokenManagerPush(Pothos::OutputPortImpl *self, const Pothos::ManagedBuffer &buff)
{
    auto mgr = buff.getBufferManager();
    if (mgr)
    {
        std::unique_lock<Util::SpinLock> lock(self->_tokenManagerLock);
        mgr->push(buff);
        self->actor->flagChange();
    }
}

Pothos::OutputPort::OutputPort(OutputPortImpl *impl):
    _impl(impl),
=======
Pothos::OutputPort::OutputPort(void):
    _actor(nullptr),
>>>>>>> 7cb0d2e3
    _index(-1),
    _elements(0),
    _totalElements(0),
    _totalMessages(0),
    _pendingElements(0),
    _isSignal(false),
    _readBeforeWritePort(nullptr),
    _bufferFromManager(false)
{
    return;
}

Pothos::OutputPort::~OutputPort(void)
{
    return;
}

void Pothos::OutputPort::popBuffer(const size_t numBytes)
{
<<<<<<< HEAD
    assert(_impl);
    _impl->bufferManagerPop(numBytes);
    _impl->actor->workBump = true;
=======
    _bufferManager->pop(numBytes);
    _actor->workBump = true;
>>>>>>> 7cb0d2e3
}

void Pothos::OutputPort::postLabel(const Label &label)
{
    assert(_actor != nullptr);
    auto byteOffsetLabel = label;
    byteOffsetLabel.index *= this->dtype().size();
    _postedLabels.push_back(byteOffsetLabel);
    _actor->workBump = true;
}

void Pothos::OutputPort::_postMessage(const Object &async)
{
<<<<<<< HEAD
    assert(_impl);
    assert(_impl->actor != nullptr);
    const auto token = _impl->tokenManagerPop();
    for (const auto &subscriber : _impl->subscribers)
    {
        if (subscriber.inputPort->_impl->isSlot and async.type() == typeid(ObjectVector))
        {
            subscriber.inputPort->_impl->slotCallsPush(async.extract<ObjectVector>(), token);
        }
        else
        {
            subscriber.inputPort->_impl->asyncMessagesPush(async, token);
        }
        subscriber.block->_actor->flagChange();
    }
=======
    assert(_actor != nullptr);
    TokenizedAsyncMessage message;
    if (_tokenManager and not _tokenManager->empty())
    {
        message.token = _tokenManager->front();
        _tokenManager->pop(0);
        assert(message.token.unique());
    }
    message.async = async;
    _actor->sendOutputPortMessage(_subscribers, message);
>>>>>>> 7cb0d2e3
    _totalMessages++;
    _actor->workBump = true;
}

void Pothos::OutputPort::postBuffer(const BufferChunk &buffer)
{
    auto &queue = _postedBuffers;
    if (queue.full()) queue.set_capacity(queue.size()*2);
    queue.push_back(buffer);

    //unspecified buffer dtype? copy it from the port
    if (not buffer.dtype) queue.back().dtype = this->dtype();

    _actor->workBump = true;
}

#include <Pothos/Managed.hpp>

static auto managedOutputPort = Pothos::ManagedClass()
    .registerClass<Pothos::OutputPort>()
    .registerMethod(POTHOS_FCN_TUPLE(Pothos::OutputPort, index))
    .registerMethod(POTHOS_FCN_TUPLE(Pothos::OutputPort, name))
    .registerMethod(POTHOS_FCN_TUPLE(Pothos::OutputPort, dtype))
    .registerMethod(POTHOS_FCN_TUPLE(Pothos::OutputPort, domain))
    .registerMethod(POTHOS_FCN_TUPLE(Pothos::OutputPort, buffer))
    .registerMethod(POTHOS_FCN_TUPLE(Pothos::OutputPort, elements))
    .registerMethod(POTHOS_FCN_TUPLE(Pothos::OutputPort, totalElements))
    .registerMethod(POTHOS_FCN_TUPLE(Pothos::OutputPort, totalMessages))
    .registerMethod(POTHOS_FCN_TUPLE(Pothos::OutputPort, produce))
    .registerMethod(POTHOS_FCN_TUPLE(Pothos::OutputPort, popBuffer))
    .registerMethod(POTHOS_FCN_TUPLE(Pothos::OutputPort, postLabel))
    .registerMethod<const Pothos::Object &, void, Pothos::OutputPort>(POTHOS_FCN_TUPLE(Pothos::OutputPort, postMessage))
    .registerMethod(POTHOS_FCN_TUPLE(Pothos::OutputPort, postBuffer))
    .registerMethod(POTHOS_FCN_TUPLE(Pothos::OutputPort, isSignal))
    .registerMethod(POTHOS_FCN_TUPLE(Pothos::OutputPort, setReadBeforeWrite))
    .commit("Pothos/OutputPort");<|MERGE_RESOLUTION|>--- conflicted
+++ resolved
@@ -4,35 +4,8 @@
 #include <Pothos/Framework/OutputPort.hpp>
 #include "Framework/WorkerActor.hpp"
 
-<<<<<<< HEAD
-void Pothos::OutputPortImpl::bufferManagerPush(Pothos::OutputPortImpl *self, const Pothos::ManagedBuffer &buff)
-{
-    auto mgr = buff.getBufferManager();
-    if (mgr)
-    {
-        std::unique_lock<Util::SpinLock> lock(self->_bufferManagerLock);
-        mgr->push(buff);
-        self->actor->flagChange();
-    }
-}
-
-void Pothos::OutputPortImpl::tokenManagerPush(Pothos::OutputPortImpl *self, const Pothos::ManagedBuffer &buff)
-{
-    auto mgr = buff.getBufferManager();
-    if (mgr)
-    {
-        std::unique_lock<Util::SpinLock> lock(self->_tokenManagerLock);
-        mgr->push(buff);
-        self->actor->flagChange();
-    }
-}
-
-Pothos::OutputPort::OutputPort(OutputPortImpl *impl):
-    _impl(impl),
-=======
 Pothos::OutputPort::OutputPort(void):
     _actor(nullptr),
->>>>>>> 7cb0d2e3
     _index(-1),
     _elements(0),
     _totalElements(0),
@@ -42,7 +15,7 @@
     _readBeforeWritePort(nullptr),
     _bufferFromManager(false)
 {
-    return;
+    this->tokenManagerInit();
 }
 
 Pothos::OutputPort::~OutputPort(void)
@@ -52,14 +25,8 @@
 
 void Pothos::OutputPort::popBuffer(const size_t numBytes)
 {
-<<<<<<< HEAD
-    assert(_impl);
-    _impl->bufferManagerPop(numBytes);
-    _impl->actor->workBump = true;
-=======
-    _bufferManager->pop(numBytes);
+    this->bufferManagerPop(numBytes);
     _actor->workBump = true;
->>>>>>> 7cb0d2e3
 }
 
 void Pothos::OutputPort::postLabel(const Label &label)
@@ -73,34 +40,20 @@
 
 void Pothos::OutputPort::_postMessage(const Object &async)
 {
-<<<<<<< HEAD
-    assert(_impl);
-    assert(_impl->actor != nullptr);
-    const auto token = _impl->tokenManagerPop();
-    for (const auto &subscriber : _impl->subscribers)
+    assert(_actor != nullptr);
+    const auto token = this->tokenManagerPop();
+    for (const auto &subscriber : _subscribers)
     {
-        if (subscriber.inputPort->_impl->isSlot and async.type() == typeid(ObjectVector))
+        if (subscriber->isSlot() and async.type() == typeid(ObjectVector))
         {
-            subscriber.inputPort->_impl->slotCallsPush(async.extract<ObjectVector>(), token);
+            subscriber->slotCallsPush(async, token);
         }
         else
         {
-            subscriber.inputPort->_impl->asyncMessagesPush(async, token);
+            subscriber->asyncMessagesPush(async, token);
         }
-        subscriber.block->_actor->flagChange();
+        subscriber->_actor->flagChange();
     }
-=======
-    assert(_actor != nullptr);
-    TokenizedAsyncMessage message;
-    if (_tokenManager and not _tokenManager->empty())
-    {
-        message.token = _tokenManager->front();
-        _tokenManager->pop(0);
-        assert(message.token.unique());
-    }
-    message.async = async;
-    _actor->sendOutputPortMessage(_subscribers, message);
->>>>>>> 7cb0d2e3
     _totalMessages++;
     _actor->workBump = true;
 }
@@ -115,6 +68,74 @@
     if (not buffer.dtype) queue.back().dtype = this->dtype();
 
     _actor->workBump = true;
+}
+
+void Pothos::OutputPort::bufferManagerPush(Pothos::Util::SpinLock *mutex, const Pothos::ManagedBuffer &buff)
+{
+    auto mgr = buff.getBufferManager();
+    if (mgr)
+    {
+        std::unique_lock<Pothos::Util::SpinLock> lock(*mutex);
+        mgr->push(buff);
+        _actor->flagChange();
+    }
+}
+
+void Pothos::OutputPort::bufferManagerSetup(const Pothos::BufferManager::Sptr &manager)
+{
+    std::unique_lock<Util::SpinLock> lock(_bufferManagerLock);
+    _bufferManager = manager;
+    if (manager) manager->setCallback(std::bind(
+        &Pothos::OutputPort::bufferManagerPush, this, &_bufferManagerLock, std::placeholders::_1));
+}
+
+bool Pothos::OutputPort::bufferManagerEmpty(void)
+{
+    std::unique_lock<Util::SpinLock> lock(_bufferManagerLock);
+    return not _bufferManager or _bufferManager->empty();
+}
+
+Pothos::BufferChunk Pothos::OutputPort::bufferManagerFront(void)
+{
+    std::unique_lock<Util::SpinLock> lock(_bufferManagerLock);
+    return _bufferManager->front();
+}
+
+void Pothos::OutputPort::bufferManagerPop(const size_t numBytes)
+{
+    std::unique_lock<Util::SpinLock> lock(_bufferManagerLock);
+    return _bufferManager->pop(numBytes);
+}
+
+void Pothos::OutputPort::tokenManagerInit(void)
+{
+    BufferManagerArgs tokenMgrArgs;
+    tokenMgrArgs.numBuffers = 16;
+    tokenMgrArgs.bufferSize = 0;
+    _tokenManager = BufferManager::make("generic", tokenMgrArgs);
+    _tokenManager->setCallback(std::bind(
+        &Pothos::OutputPort::bufferManagerPush, this, &_tokenManagerLock, std::placeholders::_1));
+}
+
+bool Pothos::OutputPort::tokenManagerEmpty(void)
+{
+    std::unique_lock<Util::SpinLock> lock(_tokenManagerLock);
+    return _tokenManager->empty();
+}
+
+Pothos::BufferChunk Pothos::OutputPort::tokenManagerPop(void)
+{
+    std::unique_lock<Util::SpinLock> lock(_tokenManagerLock);
+    if (_tokenManager->empty()) return Pothos::BufferChunk();
+    auto tok = _tokenManager->front();
+    _tokenManager->pop(0);
+    return tok;
+}
+
+void Pothos::OutputPort::tokenManagerPop(const size_t numBytes)
+{
+    std::unique_lock<Util::SpinLock> lock(_tokenManagerLock);
+    return _tokenManager->pop(numBytes);
 }
 
 #include <Pothos/Managed.hpp>
