--- conflicted
+++ resolved
@@ -45,7 +45,6 @@
     const auto token = this->tokenManagerPop();
     for (const auto &subscriber : _subscribers)
     {
-<<<<<<< HEAD
         if (subscriber->isSlot() and async.type() == typeid(ObjectVector))
         {
             subscriber->slotCallsPush(async, token);
@@ -55,10 +54,6 @@
             subscriber->asyncMessagesPush(async, token);
         }
         subscriber->_actor->flagChange();
-=======
-        message.token = _impl->tokenManager->front();
-        _impl->tokenManager->pop(0);
->>>>>>> ab8b2d9e
     }
     _totalMessages++;
     _actor->workBump = true;
@@ -137,7 +132,6 @@
     if (_tokenManager->empty()) return Pothos::BufferChunk();
     auto tok = _tokenManager->front();
     _tokenManager->pop(0);
-    assert(tok.unique());
     return tok;
 }
 
