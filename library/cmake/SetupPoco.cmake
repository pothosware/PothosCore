--- conflicted
+++ resolved
@@ -33,7 +33,6 @@
     message(STATUS "Poco_INCLUDE_DIRS: ${Poco_INCLUDE_DIRS}")
     message(STATUS "Poco_LIBRARIES: ${Poco_LIBRARIES}")
 
-<<<<<<< HEAD
     ########################################################################
     # Link with the thread library
     ########################################################################
@@ -42,14 +41,6 @@
         find_package(Threads)
         list(APPEND Poco_LIBRARIES ${CMAKE_THREAD_LIBS_INIT})
     endif()
-=======
-########################################################################
-# Link with the thread library
-########################################################################
-if (POCO_FOUND AND UNIX)
-    set(CMAKE_THREAD_PREFER_PTHREAD ON)
-    find_package(Threads)
-    list(APPEND Poco_LIBRARIES ${CMAKE_THREAD_LIBS_INIT})
 endif()
 
 if (Poco_FOUND)
@@ -58,5 +49,4 @@
     STRING (REGEX REPLACE "^.*#define${_ws}POCO_VERSION${_ws}(0x[0-9a-fA-F]*)${_ws}.*$" "\\1" Poco_VERSION "${Poco_VERSION}")
     set(_ws)
     message(STATUS "Poco_VERSION: ${Poco_VERSION}")
->>>>>>> 62df370d
 endif()