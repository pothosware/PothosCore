########################################################################
## Feature registration
########################################################################
cmake_dependent_option(ENABLE_LIBRARY_APPS "Enable Pothos Library.Apps component" ON "ENABLE_LIBRARY" OFF)
add_feature_info("  Apps" ENABLE_LIBRARY_APPS "Utility application for Pothos library")
if (NOT ENABLE_LIBRARY_APPS)
    return()
endif()

########################################################################
# Local includes
########################################################################
include_directories(${CMAKE_CURRENT_SOURCE_DIR})
include_directories(${Pothos_INCLUDE_DIRS})
include_directories(${JSON_HPP_INCLUDE_DIR})

########################################################################
# apps
########################################################################
list(APPEND SOURCES
    PothosUtil.cpp
    PothosUtilSystemInfo.cpp
    PothosUtilModuleInfo.cpp
    PothosUtilSelfTests.cpp
    PothosUtilPluginTree.cpp
    PothosUtilDeviceInfo.cpp
    PothosUtilProxyServer.cpp
    PothosUtilLoadModule.cpp
    PothosUtilDocParse.cpp
    PothosUtilRunTopology.cpp
    PothosUtilListModules.cpp
<<<<<<< HEAD
    PothosUtilSIMDArchitectures.cpp
=======
    PothosUtilProxyEnvironmentInfo.cpp
>>>>>>> 6b3878a9
)
add_executable(PothosUtil ${SOURCES})
target_link_libraries(PothosUtil Pothos ${Pothos_LIBRARIES})
install(TARGETS PothosUtil
    RUNTIME DESTINATION bin COMPONENT pothos_runtime
)<|MERGE_RESOLUTION|>--- conflicted
+++ resolved
@@ -29,11 +29,8 @@
     PothosUtilDocParse.cpp
     PothosUtilRunTopology.cpp
     PothosUtilListModules.cpp
-<<<<<<< HEAD
+    PothosUtilProxyEnvironmentInfo.cpp
     PothosUtilSIMDArchitectures.cpp
-=======
-    PothosUtilProxyEnvironmentInfo.cpp
->>>>>>> 6b3878a9
 )
 add_executable(PothosUtil ${SOURCES})
 target_link_libraries(PothosUtil Pothos ${Pothos_LIBRARIES})
