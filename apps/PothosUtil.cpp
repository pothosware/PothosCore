// Copyright (c) 2013-2018 Josh Blum
//                    2020 Nicholas Corgan
// SPDX-License-Identifier: BSL-1.0

#include "PothosUtil.hpp"
#include <Poco/Util/Application.h>
#include <Poco/Util/ServerApplication.h>
#include <Poco/Util/Option.h>
#include <Poco/Util/OptionSet.h>
#include <Poco/Util/HelpFormatter.h>
#include <Poco/Util/IntValidator.h>
#include <Pothos/System.hpp>
#include <Pothos/Exception.hpp>
#include <iostream>

class PothosUtil : public PothosUtilBase
{
public:
    PothosUtil(int argc):
        _helpRequested(argc <= 1),
        _docParseRequested(false),
        _deviceInfoRequested(false),
        _runTopologyRequested(false),
        _simdArchitecturesRequested(false)
    {
        this->setUnixOptions(true); //always unix style --option

        //restore logging config after Poco::Util::Application::initialize() obliterates it
        Pothos::System::Logger::setupDefaultLogging();
    }

    ~PothosUtil()
    {
        return;
    }

protected:

    void defineOptions(Poco::Util::OptionSet &options)
    {
        Poco::Util::Application::defineOptions(options);

        options.addOption(Poco::Util::Option("help", "h", "display argument help information")
            .required(false)
            .repeatable(false));

        options.addOption(Poco::Util::Option("system-info", "", "display system information")
            .required(false)
            .repeatable(false)
            .callback(Poco::Util::OptionCallback<PothosUtil>(this, &PothosUtil::printSystemInfo)));

        options.addOption(Poco::Util::Option("module-info", "",
            "Display a summary of loaded modules.\n"
            "Or specify an optional module path to print the list of associated plugins."
            "Or specify the special value of 'builtin' to see Builtin library plugins.")
            .required(false)
            .repeatable(false)
            .argument("modulePath", false/*optional*/)
            .binding("modulePath")
            .callback(Poco::Util::OptionCallback<PothosUtil>(this, &PothosUtil::printModuleInfo)));

        options.addOption(Poco::Util::Option("list-modules", "", "list all loaded modules")
            .required(false)
            .repeatable(false)
            .callback(Poco::Util::OptionCallback<PothosUtil>(this, &PothosUtil::listModules)));

        options.addOption(Poco::Util::Option("device-info", "", "display device information")
            .required(false)
            .repeatable(false)
            .argument("deviceType", false/*optional*/)
            .binding("deviceType"));

        options.addOption(Poco::Util::Option("plugin-tree", "", "display plugin tree")
            .required(false)
            .repeatable(false)
            .argument("pluginPath", false/*optional*/)
            .callback(Poco::Util::OptionCallback<PothosUtil>(this, &PothosUtil::printPluginTree)));

        options.addOption(Poco::Util::Option("proxy-server", "", "run the proxy server, tcp://bindHost:bindPort")
            .required(false)
            .repeatable(false)
            .argument("URI", false/*optional*/)
            .callback(Poco::Util::OptionCallback<PothosUtil>(this, &PothosUtil::proxyServer)));

        options.addOption(Poco::Util::Option("load-module", "", "test load a library module")
            .required(false)
            .repeatable(false)
            .argument("modulePath")
            .callback(Poco::Util::OptionCallback<PothosUtil>(this, &PothosUtil::loadModule)));

        options.addOption(Poco::Util::Option("run-topology", "", "run a topology from a JSON description")
            .required(false)
            .repeatable(false)
            .argument("inputFile")
            .binding("inputFile"));

        options.addOption(Poco::Util::Option("run-duration", "", "run the topology for the duration in seconds")
            .required(false)
            .repeatable(false)
            .argument("runDuration")
            .binding("runDuration"));

        options.addOption(Poco::Util::Option("idle-time", "",
            "The maximum allowed idle time in seconds.\n"
            "The topology will exit after all flows remain idle for the specified time in seconds. "
            "Use this option with --run-duration to specify a timeout to wait for idle to occur. "
            "PothosUtil will return an error code if the timeout is reached before idle occurs.")
            .required(false)
            .repeatable(false)
            .argument("idleTime")
            .binding("idleTime"));

        options.addOption(Poco::Util::Option("var", "",
            "Specify an arbitrary keyword + value variable\n"
            "using the format --var=name:value\n"
            "Multiple instances of --var are possible.\n"
            "Use with --run-topology to overload globals.")
            .required(false)
            .repeatable(true)
            .argument("variable")
            .binding("variable"));

        options.addOption(Poco::Util::Option("self-tests", "", "run all plugin self tests")
            .required(false)
            .repeatable(false)
            .argument("pluginPath", false/*optional*/)
            .callback(Poco::Util::OptionCallback<PothosUtil>(this, &PothosUtil::selfTests)));

        options.addOption(Poco::Util::Option("self-test1", "", "run a particular plugin self test")
            .required(false)
            .repeatable(false)
            .argument("pluginPath")
            .callback(Poco::Util::OptionCallback<PothosUtil>(this, &PothosUtil::selfTestOne)));

        options.addOption(Poco::Util::Option("num-trials", "", "how many times to run each self test")
            .required(false)
            .repeatable(false)
            .argument("numTrials")
            .validator(new Poco::Util::IntValidator(1, 255))
            .binding("numTrials"));

        options.addOption(Poco::Util::Option("success-code", "", "the success status return code (default 0)")
            .required(false)
            .repeatable(false)
            .argument("successCode")
            .validator(new Poco::Util::IntValidator(0, 255))
            .binding("successCode"));

        options.addOption(Poco::Util::Option("require-active", "", "proxy server shuts off without active clients")
            .required(false)
            .repeatable(false)
            .binding("requireActive"));

        options.addOption(Poco::Util::Option("output", "",
            "Specify an output file (used by various options)\n"
            "Use with --run-topology to dump JSON statistics.")
            .required(false)
            .repeatable(false)
            .argument("outputFile")
            .binding("outputFile"));

        options.addOption(Poco::Util::Option("doc-parse", "", "parse specified files for documentation markup")
            .required(false)
            .repeatable(false));

<<<<<<< HEAD

        options.addOption(Poco::Util::Option("simd-architectures", "", "print available SIMD architectures")
            .required(false)
            .repeatable(false));
=======
        options.addOption(Poco::Util::Option("proxy-environment-info", "", "display information for a given proxy environment")
            .required(false)
            .repeatable(false)
            .argument("proxyEnvName", false/*optional*/)
            .binding("proxyEnvName")
            .callback(Poco::Util::OptionCallback<PothosUtil>(this, &PothosUtil::printProxyEnvironmentInfo)));
>>>>>>> 6b3878a9
    }

    void handleOption(const std::string &name, const std::string &value)
    {
        ServerApplication::handleOption(name, value);
        if (name == "help") _helpRequested = true;
        if (name == "doc-parse") _docParseRequested = true;
        if (name == "device-info") _deviceInfoRequested = true;
        if (name == "run-topology") _runTopologyRequested = true;
        if (name == "simd-architectures") _simdArchitecturesRequested = true;
        if (name == "help") this->stopOptionsProcessing();

        //store --var options into the ordered vars map
        if (name == "var")
        {
            const auto pos = value.find(":");
            if (pos == std::string::npos) throw Pothos::InvalidArgumentException(
                "Cannot parse --var="+value+", expected --var=name:value format");
            _vars.emplace_back(value.substr(0, pos), value.substr(pos+1));
        }
    }

    void displayHelp(void)
    {
        Poco::Util::HelpFormatter helpFormatter(this->options());
        helpFormatter.setUnixStyle(true); //always unix style --option
        helpFormatter.setCommand(commandName());
        helpFormatter.setUsage("OPTIONS");
        helpFormatter.setHeader("\n"
            "PothosUtil is a helper exectuable for the Pothos Library; "
            "used both internally by the library, and externally by the user. "
            "The util provides a command-line interface for the self-tests, "
            "and can spawn servers and daemons for remote interfaces. ");
        helpFormatter.format(std::cout);
    }

    int main(const std::vector<std::string> &args)
    {
        try
        {
            if (_helpRequested) this->displayHelp();
            else if (_docParseRequested) this->docParse(args);
            else if (_deviceInfoRequested) this->printDeviceInfo();
            else if (_runTopologyRequested) this->runTopology();
            else if (_simdArchitecturesRequested) this->printSIMDArchitectures();
        }
        catch(const Pothos::Exception &ex)
        {
            std::cerr << ex.displayText() << std::endl;
            std::cout << std::endl;
            throw ex;
        }
        return Poco::Util::Application::EXIT_OK;
    }

private:
    bool _helpRequested;
    bool _docParseRequested;
    bool _deviceInfoRequested;
    bool _runTopologyRequested;
    bool _simdArchitecturesRequested;
};

int main(int argc, char *argv[])
{
    POTHOS_EXCEPTION_TRY
    {
        PothosUtil app(argc);
        const int ret = app.run(argc, argv);
        if (ret == 0) return app.config().getInt("successCode", 0);
        return ret;
    }
    POTHOS_EXCEPTION_CATCH(const Pothos::Exception &ex)
    {
        std::cerr << ex.displayText() << std::endl;
        std::cout << std::endl;
    }
    return Poco::Util::Application::EXIT_USAGE;
}<|MERGE_RESOLUTION|>--- conflicted
+++ resolved
@@ -163,19 +163,16 @@
             .required(false)
             .repeatable(false));
 
-<<<<<<< HEAD
-
-        options.addOption(Poco::Util::Option("simd-architectures", "", "print available SIMD architectures")
-            .required(false)
-            .repeatable(false));
-=======
         options.addOption(Poco::Util::Option("proxy-environment-info", "", "display information for a given proxy environment")
             .required(false)
             .repeatable(false)
             .argument("proxyEnvName", false/*optional*/)
             .binding("proxyEnvName")
             .callback(Poco::Util::OptionCallback<PothosUtil>(this, &PothosUtil::printProxyEnvironmentInfo)));
->>>>>>> 6b3878a9
+
+        options.addOption(Poco::Util::Option("simd-architectures", "", "print available SIMD architectures")
+            .required(false)
+            .repeatable(false));
     }
 
     void handleOption(const std::string &name, const std::string &value)
